using ClimaTimeSteppers, LinearAlgebra, Test

<<<<<<< HEAD
# dts = 0.5 .^ (4:7)

# for (prob, sol, tscale) in [
#     (linear_prob, linear_sol, 1)
#     (sincos_prob, sincos_sol, 1)
# ]

#     @test convergence_order(prob, sol, LSRKEulerMethod(), dts.*tscale)     ≈ 1 atol=0.1
#     @test convergence_order(prob, sol, LSRK54CarpenterKennedy(), dts.*tscale)       ≈ 4 atol=0.05
#     @test convergence_order(prob, sol, LSRK144NiegemannDiehlBusch(),  dts.*tscale)   ≈ 4 atol=0.05

#     @test convergence_order(prob, sol, SSPRK22Heuns(), dts.*tscale)                 ≈ 2 atol=0.05
#     @test convergence_order(prob, sol, SSPRK22Ralstons(), dts.*tscale)              ≈ 2 atol=0.05
#     @test convergence_order(prob, sol, SSPRK33ShuOsher(), dts.*tscale)              ≈ 3 atol=0.05
#     @test convergence_order(prob, sol, SSPRK34SpiteriRuuth(), dts.*tscale)          ≈ 3 atol=0.05
# end

# for (prob, sol, tscale) in [
#     (linear_prob_wfactt, linear_sol, 1)
# ]
#     @test convergence_order(prob, sol, SSPKnoth(linsolve=linsolve_direct), dts.*tscale) ≈ 2 atol=0.05

# end


# # ForwardEulerODEFunction
# for (prob, sol, tscale) in [
#     (linear_prob_fe, linear_sol, 1)
#     (sincos_prob_fe, sincos_sol, 1)
# ]
#     @test convergence_order(prob, sol, SSPRK22Heuns(), dts.*tscale)                 ≈ 2 atol=0.05
#     @test convergence_order(prob, sol, SSPRK22Ralstons(), dts.*tscale)              ≈ 2 atol=0.05
#     @test convergence_order(prob, sol, SSPRK33ShuOsher(), dts.*tscale)              ≈ 3 atol=0.05
#     @test convergence_order(prob, sol, SSPRK34SpiteriRuuth(), dts.*tscale)          ≈ 3 atol=0.05

# end

# ENV["GKSwstype"] = "nul" # avoid displaying plots

# @testset "IMEX ARK Algorithms" begin
#     algs1 = (ARS111, ARS121)
#     algs2 = (ARS122, ARS232, ARS222, IMKG232a, IMKG232b, IMKG242a, IMKG242b)
#     algs2 = (algs2..., IMKG252a, IMKG252b, IMKG253a, IMKG253b, IMKG254a)
#     algs2 = (algs2..., IMKG254b, IMKG254c, HOMMEM1)
#     algs3 = (ARS233, ARS343, ARS443, IMKG342a, IMKG343a, DBM453)
#     dict = Dict(((algs1 .=> 1)..., (algs2 .=> 2)..., (algs3 .=> 3)...))
#     test_algs("IMEX ARK", dict, ark_analytic_nonlin_test, 400)
#     test_algs("IMEX ARK", dict, ark_analytic_sys_test, 60)

#     # For some bizarre reason, ARS121 converges with order 2 for ark_analytic,
#     # even though it is only a 1st order method.
#     dict′ = copy(dict)
#     dict′[ARS121] = 2
#     test_algs("IMEX ARK", dict′, ark_analytic_test, 16000)
# end

@testset "New IMEX ARK Algorithms" begin
    algs3 = (NewARS343,)
    dict = Dict(((algs3 .=> 3)...,))
    test_algs("IMEX ARK", dict, ark_analytic_nonlin_test, 400)
    test_algs("IMEX ARK", dict, ark_analytic_sys_test, 60)
    test_algs("IMEX ARK", dict, ark_analytic_test, 16000)
=======
include(joinpath(@__DIR__, "convergence_utils.jl"))
include(joinpath(@__DIR__, "utils.jl"))
include(joinpath(@__DIR__, "problems.jl"))

@testset "LSRK and SSP convergence" begin
    dts = 0.5 .^ (4:7)

    for (prob, sol, tscale) in [
        (linear_prob(), linear_sol, 1)
        (sincos_prob(), sincos_sol, 1)
    ]

        @test convergence_order(prob, sol, LSRKEulerMethod(), dts.*tscale)     ≈ 1 atol=0.1
        @test convergence_order(prob, sol, LSRK54CarpenterKennedy(), dts.*tscale)       ≈ 4 atol=0.05
        @test convergence_order(prob, sol, LSRK144NiegemannDiehlBusch(),  dts.*tscale)   ≈ 4 atol=0.05

        @test convergence_order(prob, sol, SSPRK22Heuns(), dts.*tscale)                 ≈ 2 atol=0.05
        @test convergence_order(prob, sol, SSPRK22Ralstons(), dts.*tscale)              ≈ 2 atol=0.05
        @test convergence_order(prob, sol, SSPRK33ShuOsher(), dts.*tscale)              ≈ 3 atol=0.05
        @test convergence_order(prob, sol, SSPRK34SpiteriRuuth(), dts.*tscale)          ≈ 3 atol=0.05
    end

    for (prob, sol, tscale) in [
        (linear_prob_wfactt(), linear_sol, 1)
    ]
        @test convergence_order(prob, sol, SSPKnoth(linsolve=linsolve_direct), dts.*tscale) ≈ 2 atol=0.05

    end


    # ForwardEulerODEFunction
    for (prob, sol, tscale) in [
        (linear_prob_fe(), linear_sol, 1)
        (sincos_prob_fe(), sincos_sol, 1)
    ]
        @test convergence_order(prob, sol, SSPRK22Heuns(), dts.*tscale)                 ≈ 2 atol=0.05
        @test convergence_order(prob, sol, SSPRK22Ralstons(), dts.*tscale)              ≈ 2 atol=0.05
        @test convergence_order(prob, sol, SSPRK33ShuOsher(), dts.*tscale)              ≈ 3 atol=0.05
        @test convergence_order(prob, sol, SSPRK34SpiteriRuuth(), dts.*tscale)          ≈ 3 atol=0.05

    end
end

ENV["GKSwstype"] = "nul" # avoid displaying plots

@testset "IMEX ARK Algorithms" begin
    algs1 = (ARS111, ARS121)
    algs2 = (ARS122, ARS232, ARS222, IMKG232a, IMKG232b, IMKG242a, IMKG242b)
    algs2 = (algs2..., IMKG252a, IMKG252b, IMKG253a, IMKG253b, IMKG254a)
    algs2 = (algs2..., IMKG254b, IMKG254c, HOMMEM1)
    algs3 = (ARS233, ARS343, ARS443, IMKG342a, IMKG343a, DBM453)
    dict = Dict(((algs1 .=> 1)..., (algs2 .=> 2)..., (algs3 .=> 3)...))
    test_algs("IMEX ARK", dict, ark_analytic_nonlin_test(Float64), 400)
    test_algs("IMEX ARK", dict, ark_analytic_sys_test(Float64), 60)

    # For some bizarre reason, ARS121 converges with order 2 for ark_analytic,
    # even though it is only a 1st order method.
    dict′ = copy(dict)
    dict′[ARS121] = 2
    test_algs("IMEX ARK", dict′, ark_analytic_test(Float64), 16000)
>>>>>>> 618f1825
end

#=
if ArrayType == Array
for (prob, sol) in [
    imex_autonomous_prob => imex_autonomous_sol,
    #imex_nonautonomous_prob => imex_nonautonomous_sol,
]
# IMEX
    @test convergence_order(prob, sol, ARK1ForwardBackwardEuler(linsolve=DirectSolver), dts)       ≈ 1 atol=0.1
    @test convergence_order(prob, sol, ARK2ImplicitExplicitMidpoint(linsolve=DirectSolver), dts)   ≈ 2 atol=0.05
    @test convergence_order(prob, sol, ARK2GiraldoKellyConstantinescu(linsolve=DirectSolver), dts) ≈ 2 atol=0.05
    @test convergence_order(prob, sol, ARK2GiraldoKellyConstantinescu(linsolve=DirectSolver; paperversion=true), dts) ≈ 2 atol=0.05
    @test convergence_order(prob, sol, ARK437L2SA1KennedyCarpenter(linsolve=DirectSolver), dts)    ≈ 4 atol=0.05
    @test convergence_order(prob, sol, ARK548L2SA2KennedyCarpenter(linsolve=DirectSolver), dts)    ≈ 5 atol=0.05
end
end
for (prob, sol) in [
    imex_autonomous_prob => imex_autonomous_sol,
    imex_nonautonomous_prob => imex_nonautonomous_sol,
    # kpr_multirate_prob => kpr_sol,
]
    # Multirate
    @test convergence_order(prob, sol, Multirate(LSRK54CarpenterKennedy(),LSRK54CarpenterKennedy()), dts;
        fast_dt = 0.5^12, adjustfinal=true) ≈ 4 atol=0.05
    # MIS
    @test convergence_order(prob, sol, Multirate(LSRK54CarpenterKennedy(),MIS2()), dts;
        fast_dt = 0.5^12, adjustfinal=true) ≈ 2 atol=0.05
    @test convergence_order(prob, sol, Multirate(LSRK54CarpenterKennedy(),MIS3C()), dts;
        fast_dt = 0.5^12, adjustfinal=true) ≈ 2 atol=0.05
    @test convergence_order(prob, sol, Multirate(LSRK54CarpenterKennedy(),MIS4()), dts;
        fast_dt = 0.5^12, adjustfinal=true) ≈ 3 atol=0.05
    @test convergence_order(prob, sol, Multirate(LSRK54CarpenterKennedy(),MIS4a()), dts;
        fast_dt = 0.5^12, adjustfinal=true) ≈ 3 atol=0.05
    @test convergence_order(prob, sol, Multirate(LSRK54CarpenterKennedy(),TVDMISA()), dts;
        fast_dt = 0.5^12, adjustfinal=true) ≈ 2 atol=0.05
    @test convergence_order(prob, sol, Multirate(LSRK54CarpenterKennedy(),TVDMISB()), dts;
        fast_dt = 0.5^12, adjustfinal=true) ≈ 2 atol=0.05

    # Wicker Skamarock
    @test convergence_order(prob, sol, Multirate(LSRK54CarpenterKennedy(),WSRK2()), dts;
        fast_dt = 0.5^12, adjustfinal=true) ≈ 2 atol=0.05
    @test convergence_order(prob, sol, Multirate(LSRK54CarpenterKennedy(),WSRK3()), dts;
        fast_dt = 0.5^12, adjustfinal=true) ≈ 2 atol=0.05


    end
=#<|MERGE_RESOLUTION|>--- conflicted
+++ resolved
@@ -1,69 +1,5 @@
 using ClimaTimeSteppers, LinearAlgebra, Test
 
-<<<<<<< HEAD
-# dts = 0.5 .^ (4:7)
-
-# for (prob, sol, tscale) in [
-#     (linear_prob, linear_sol, 1)
-#     (sincos_prob, sincos_sol, 1)
-# ]
-
-#     @test convergence_order(prob, sol, LSRKEulerMethod(), dts.*tscale)     ≈ 1 atol=0.1
-#     @test convergence_order(prob, sol, LSRK54CarpenterKennedy(), dts.*tscale)       ≈ 4 atol=0.05
-#     @test convergence_order(prob, sol, LSRK144NiegemannDiehlBusch(),  dts.*tscale)   ≈ 4 atol=0.05
-
-#     @test convergence_order(prob, sol, SSPRK22Heuns(), dts.*tscale)                 ≈ 2 atol=0.05
-#     @test convergence_order(prob, sol, SSPRK22Ralstons(), dts.*tscale)              ≈ 2 atol=0.05
-#     @test convergence_order(prob, sol, SSPRK33ShuOsher(), dts.*tscale)              ≈ 3 atol=0.05
-#     @test convergence_order(prob, sol, SSPRK34SpiteriRuuth(), dts.*tscale)          ≈ 3 atol=0.05
-# end
-
-# for (prob, sol, tscale) in [
-#     (linear_prob_wfactt, linear_sol, 1)
-# ]
-#     @test convergence_order(prob, sol, SSPKnoth(linsolve=linsolve_direct), dts.*tscale) ≈ 2 atol=0.05
-
-# end
-
-
-# # ForwardEulerODEFunction
-# for (prob, sol, tscale) in [
-#     (linear_prob_fe, linear_sol, 1)
-#     (sincos_prob_fe, sincos_sol, 1)
-# ]
-#     @test convergence_order(prob, sol, SSPRK22Heuns(), dts.*tscale)                 ≈ 2 atol=0.05
-#     @test convergence_order(prob, sol, SSPRK22Ralstons(), dts.*tscale)              ≈ 2 atol=0.05
-#     @test convergence_order(prob, sol, SSPRK33ShuOsher(), dts.*tscale)              ≈ 3 atol=0.05
-#     @test convergence_order(prob, sol, SSPRK34SpiteriRuuth(), dts.*tscale)          ≈ 3 atol=0.05
-
-# end
-
-# ENV["GKSwstype"] = "nul" # avoid displaying plots
-
-# @testset "IMEX ARK Algorithms" begin
-#     algs1 = (ARS111, ARS121)
-#     algs2 = (ARS122, ARS232, ARS222, IMKG232a, IMKG232b, IMKG242a, IMKG242b)
-#     algs2 = (algs2..., IMKG252a, IMKG252b, IMKG253a, IMKG253b, IMKG254a)
-#     algs2 = (algs2..., IMKG254b, IMKG254c, HOMMEM1)
-#     algs3 = (ARS233, ARS343, ARS443, IMKG342a, IMKG343a, DBM453)
-#     dict = Dict(((algs1 .=> 1)..., (algs2 .=> 2)..., (algs3 .=> 3)...))
-#     test_algs("IMEX ARK", dict, ark_analytic_nonlin_test, 400)
-#     test_algs("IMEX ARK", dict, ark_analytic_sys_test, 60)
-
-#     # For some bizarre reason, ARS121 converges with order 2 for ark_analytic,
-#     # even though it is only a 1st order method.
-#     dict′ = copy(dict)
-#     dict′[ARS121] = 2
-#     test_algs("IMEX ARK", dict′, ark_analytic_test, 16000)
-# end
-
-@testset "New IMEX ARK Algorithms" begin
-    algs3 = (NewARS343,)
-    dict = Dict(((algs3 .=> 3)...,))
-    test_algs("IMEX ARK", dict, ark_analytic_nonlin_test, 400)
-    test_algs("IMEX ARK", dict, ark_analytic_sys_test, 60)
-    test_algs("IMEX ARK", dict, ark_analytic_test, 16000)
-=======
 include(joinpath(@__DIR__, "convergence_utils.jl"))
 include(joinpath(@__DIR__, "utils.jl"))
 include(joinpath(@__DIR__, "problems.jl"))
@@ -109,6 +45,14 @@
 
 ENV["GKSwstype"] = "nul" # avoid displaying plots
 
+@testset "New IMEX ARK Algorithms" begin
+    algs3 = (NewARS343,)
+    dict = Dict(((algs3 .=> 3)...,))
+    test_algs("IMEX ARK", dict, ark_analytic_nonlin_test_cts(Float64), 400)
+    test_algs("IMEX ARK", dict, ark_analytic_sys_test(Float64), 60)
+    test_algs("IMEX ARK", dict, ark_analytic_test(Float64), 16000)
+end
+
 @testset "IMEX ARK Algorithms" begin
     algs1 = (ARS111, ARS121)
     algs2 = (ARS122, ARS232, ARS222, IMKG232a, IMKG232b, IMKG242a, IMKG242b)
@@ -124,7 +68,6 @@
     dict′ = copy(dict)
     dict′[ARS121] = 2
     test_algs("IMEX ARK", dict′, ark_analytic_test(Float64), 16000)
->>>>>>> 618f1825
 end
 
 #=
