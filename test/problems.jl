--- conflicted
+++ resolved
@@ -380,14 +380,22 @@
 end
 
 # From Section 1.2 of "Example Programs for ARKode v4.4.0" by D. R. Reynolds
-<<<<<<< HEAD
-ark_analytic_nonlin_test = let
-    FT = Float64
-    ClimaIntegratorTestCase(;
-=======
 function ark_analytic_nonlin_test(::Type{FT}) where {FT}
     IntegratorTestCase(;
->>>>>>> 618f1825
+        test_name = "ark_analytic_nonlin",
+        linear_implicit = false,
+        t_end = FT(10),
+        Y₀ = FT[0],
+        analytic_sol = (t) -> [log(t^2 / 2 + t + 1)],
+        tendency! = (Yₜ, Y, _, t) -> Yₜ .= (t + 1) .* exp.(.-Y),
+        increment! = (Y⁺, Y, _, t, Δt) -> Y⁺ .+= Δt .* ((t + 1) .* exp.(.-Y)),
+        Wfact! = (W, Y, _, Δt, t) -> W .= (-Δt * (t + 1) .* exp.(.-Y) .- 1),
+        tgrad! = (∂Y∂t, Y, _, t) -> ∂Y∂t .= exp.(.-Y),
+    )
+end
+
+function ark_analytic_nonlin_test_cts(::Type{FT}) where {FT}
+    ClimaIntegratorTestCase(;
         test_name = "ark_analytic_nonlin",
         linear_implicit = false,
         t_end = FT(10),
